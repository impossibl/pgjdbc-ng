--- conflicted
+++ resolved
@@ -85,13 +85,7 @@
       // family, bits, is_cidr, address length, address in network byte order.
       short family = buffer.readUnsignedByte();
       short mask = buffer.readUnsignedByte();
-<<<<<<< HEAD
-      // is_cidr 0 for inet and 1 for cidr
-      buffer.skipBytes(1);
-      // System.out.println(buffer.readByte());
-=======
       /* byte isCidr = */buffer.readByte();
->>>>>>> 824aea7d
       int addrSize = buffer.readUnsignedByte();
       if (family == PGSQL_AF_INET) {
         if (addrSize != 4) {
